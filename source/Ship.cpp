--- conflicted
+++ resolved
@@ -81,20 +81,6 @@
 	}
 }
 
-<<<<<<< HEAD
-=======
-const vector<string> Ship::CATEGORIES = {
-	"Transport",
-	"Light Freighter",
-	"Heavy Freighter",
-	"Interceptor",
-	"Light Warship",
-	"Medium Warship",
-	"Heavy Warship",
-	"Fighter",
-	"Drone"
-};
-
 
 
 // Construct and Load() at the same time.
@@ -105,7 +91,6 @@
 
 
 
->>>>>>> 79152f11
 void Ship::Load(const DataNode &node)
 {
 	if(node.Size() >= 2)
